--- conflicted
+++ resolved
@@ -190,38 +190,10 @@
                                  tags=tags,
                                  extra_tags=extra_tags)
 
-<<<<<<< HEAD
     def exec(self,
              cache_dir: Path,
              experiment_name: str,
              tracking_uri: str | None = None):
-=======
-        params = self.model_dump(
-            exclude=[
-                'completed',
-                'run',
-                'metrics'
-            ]
-        )
-        params['dims'] = json.dumps(self.dims)
-        params['feature_cols'] = json.dumps(self.feature_cols)
-        params['label_cols'] = json.dumps(self.label_cols)
-
-        with mlflow.start_run(run_name=self.job_name,
-                              tags=tags,
-                              nested=nested) as run:
-            mlflow.log_params(params)
-        self.run_id = run.info.run_id
-        return self.run_id
-
-    def _exec(self,
-              cache_dir: Path,
-              experiment_name: str,
-              tracking_uri: str | None = None):
-        if self.completed:
-            logging.info(f'Training job {self.run_id} already completed.')
-            return
->>>>>>> ee8dfa9b
         file_dataset = FileDataset(self.dataset_path)
         load_cols = self.feature_cols + self.label_cols + [self.fold_col, 'id']
         data_df = file_dataset.get_df(self.df_name,
@@ -627,25 +599,6 @@
         mlflow.log_param("completed", True)
         logging.info('K-Fold training jobs completed and logged to MLFlow.')
 
-<<<<<<< HEAD
-=======
-    def exec(self,
-             experiment_name: str,
-             tracking_uri: str | None = None,
-             nested: bool = False,
-             force: Literal['all', 'error'] | None = None):
-
-        if self.completed:
-            logging.info('K-Fold training job already completed. Skipping execution.')
-            return
-
-        if self.run_id is None:
-            raise ValueError("Run ID must be set before running the job.")
-        with (mlflow.start_run(self.run_id, nested=nested),
-              TemporaryDirectory() as temp_dir):
-            self._exec(Path(temp_dir), experiment_name, tracking_uri, force)
-
->>>>>>> ee8dfa9b
 
 DatasetPathType = Annotated[
     Path,
@@ -736,11 +689,5 @@
 
     job = KFoldTrainingJob.from_mlflow(run_id)
 
-<<<<<<< HEAD
     job.execute(experiment_name=experiment_name,
-                tracking_uri=tracking_uri)
-=======
-    job.exec(experiment_name=experiment_name,
-             tracking_uri=tracking_uri,
-             force=force)
->>>>>>> ee8dfa9b
+                tracking_uri=tracking_uri)