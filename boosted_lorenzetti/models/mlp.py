from contextlib import contextmanager
from itertools import product
from tempfile import TemporaryDirectory
import mlflow.entities
import numpy as np
import torch
import torch.nn as nn
import lightning as L
from typing import Annotated, Any, Set, Tuple, List, Literal, Dict
import typer
import mlflow
from pathlib import Path
from lightning.pytorch.loggers import MLFlowLogger
from lightning.pytorch.callbacks import ModelCheckpoint
from lightning.pytorch.callbacks.early_stopping import EarlyStopping
from torchmetrics import MetricCollection
from torchmetrics.classification import (
    BinaryAccuracy,
    BinaryROC,
    BinaryConfusionMatrix
)
from mlflow.models import infer_signature
import logging
import shutil
import pandas as pd
import plotly.express as px
from datetime import datetime, timezone
import polars as pl

from ..dataset.duckdb import DuckDBDataset
from ..metrics import sp_index
from ..log import set_logger
from .. import types
from ..constants import N_RINGS
from ..jobs import MLFlowLoggedJob


class MLPDataset(DuckDBDataset):

    def get_df_from_query(self, query: str, limit: str | None = None):
        X, y = super().get_df_from_query(query, limit)
        norms = X.sum_horizontal().abs()
        norms[norms == 0] = 1
        X[X.columns] = X/norms
        if not self.label_cols:
            y = X
        return X, y


class MLP(L.LightningModule):
    def __init__(self,
                 dims: List[int],
                 class_weights: List[float],
                 activation: Literal['relu'] = 'relu'):
        super().__init__()
        self.save_hyperparameters()
        self.class_weights = torch.FloatTensor(class_weights)
        self.train_metrics = MetricCollection({
            'acc': BinaryAccuracy(),
            'roc': BinaryROC()
        })
        self.val_metrics = self.train_metrics.clone()
        self.example_input_array = torch.randn(5, dims[0])
        layers = []

        match activation:
            case 'relu':
                def activation(): return nn.ReLU()  # noqa: E731
            case _:
                raise ValueError(
                    f'Unsupported activation function: {activation}')

        for input_dim, output_dim in zip(dims[:-1], dims[1:]):
            layers.append(nn.Linear(input_dim, output_dim))
            layers.append(activation())
        layers.pop()  # Remove the last activation
        self.model = nn.Sequential(*layers)
        self.loss_func = nn.BCEWithLogitsLoss(reduction='none')
        self.example_input_array = torch.Tensor(dims[0])

    def forward(self, x):
        return self.model(x)

    def predict_proba(self, x):
        logits = self.forward(x)
        return torch.sigmoid(logits)

    def get_metrics(self, collection_dict: Dict[str, Any]
                    ) -> Tuple[float, float, float, float, float]:
        """
        Extracts metrics from the collection dictionary.
        """
        fpr, tpr, thresh = collection_dict['roc']
        sp = sp_index(
            tpr,
            fpr,
            backend='torch'
        )
        max_sp_idx = torch.argmax(sp)
        auc = torch.trapezoid(tpr, fpr)
        return (
            collection_dict['acc'],
            sp[max_sp_idx],
            auc,
            fpr[max_sp_idx],
            tpr[max_sp_idx],
            thresh[max_sp_idx]
        )

    def get_loss(self, logits: torch.Tensor,
                 y: torch.Tensor) -> torch.Tensor:
        weights = torch.empty(
            y.shape, dtype=torch.float32, device=self.device)
        weights[y == 1] = self.class_weights[1]
        weights[y == 0] = self.class_weights[0]
        return torch.mean(weights*self.loss_func(logits, y))

    def training_step(self,
                      batch: Tuple[torch.Tensor, torch.Tensor],
                      batch_idx: torch.Tensor):
        x, y = batch
        logits = self(x)
        loss = self.get_loss(logits, y.float())
        self.log("train_loss", loss, on_epoch=True, prog_bar=True)
        prob = torch.sigmoid(logits)
        batch_values = self.train_metrics(prob, y)
        acc, max_sp, roc_auc, max_sp_fpr, max_sp_tpr, _ = self.get_metrics(
            batch_values)
        self.log('train_acc', acc, on_epoch=True, prog_bar=True)
        self.log("train_max_sp", max_sp, on_epoch=True, prog_bar=True)
        self.log("train_roc_auc", roc_auc, on_epoch=True, prog_bar=True)
        self.log("train_max_sp_fpr", max_sp_fpr, on_epoch=True)
        self.log("train_max_sp_tpr", max_sp_tpr, on_epoch=True)
        return loss

    def on_train_epoch_end(self):
        # Reset metrics after each epoch
        self.train_metrics.reset()

    def validation_step(self,
                        batch: Tuple[torch.Tensor, torch.Tensor],
                        batch_idx: torch.Tensor):
        x, y = batch
        logits = self(x)
        loss = self.get_loss(logits, y.float())
        prob = torch.sigmoid(logits)
        self.val_metrics.update(prob, y)
        self.log("val_loss", loss, on_epoch=True, prog_bar=True)

    def on_validation_epoch_end(self):
        metric_values = self.val_metrics.compute()
        acc, max_sp, roc_auc, max_sp_fpr, max_sp_tpr, max_sp_thresh = self.get_metrics(
            metric_values)
        self.log('val_acc', acc, on_epoch=True, prog_bar=True)
        self.log("val_max_sp", max_sp, on_epoch=True, prog_bar=True)
        self.log("val_roc_auc", roc_auc, on_epoch=True, prog_bar=True)
        self.log("val_max_sp_fpr", max_sp_fpr, on_epoch=True)
        self.log("val_max_sp_tpr", max_sp_tpr, on_epoch=True)
        self.log("val_max_sp_thresh", max_sp_thresh, on_epoch=True)
        # Reset metrics after logging
        self.val_metrics.reset()

    def configure_optimizers(self):
        optimizer = torch.optim.Adam(self.parameters(), lr=1e-3)
        return optimizer

    def evaluate_on_data(self,
                         X: pl.DataFrame,
                         y: pl.DataFrame,
                         prefix: str = '',
                         mlflow_log: bool = False
                         ) -> Dict[str, Any]:
        """
        Evaluates the model on the provided data.
        """

        if not prefix.endswith('_') and prefix != '':
            prefix += '_'

        X_tensor = X.to_torch()
        y_tensor = y.to_torch()
        thresholds = torch.linspace(0, 1, 300)
        tp = torch.empty((len(thresholds),), dtype=torch.int32)
        fp = torch.empty((len(thresholds),), dtype=torch.int32)
        tn = torch.empty((len(thresholds),), dtype=torch.int32)
        fn = torch.empty((len(thresholds),), dtype=torch.int32)

        with torch.no_grad():
            self.eval()
            logits = self(X_tensor)

        for i, thresh in enumerate(thresholds):
            cm = BinaryConfusionMatrix(threshold=float(thresh))(logits, y_tensor)
            tp[i] = cm[1, 1]
            fp[i] = cm[0, 1]
            tn[i] = cm[0, 0]
            fn[i] = cm[1, 0]

        eval_df = pd.DataFrame({
            'thresholds': thresholds.numpy(),
            'tp': tp.numpy(),
            'fp': fp.numpy(),
            'tn': tn.numpy(),
            'fn': fn.numpy()
        })
        eval_df['tpr'] = eval_df['tp'] / (eval_df['tp'] + eval_df['fn'])
        eval_df['fpr'] = eval_df['fp'] / (eval_df['fp'] + eval_df['tn'])
        eval_df['acc'] = (eval_df['tp'] + eval_df['tn']) / len(y_tensor)
        eval_df['sp'] = sp_index(
            eval_df['tpr'].values,
            eval_df['fpr'].values,
            backend='numpy')
        sp_max_idx = eval_df['sp'].argmax()

        metrics = {
            col_name: eval_df[col_name].tolist()
            for col_name in eval_df.columns
        }

        with TemporaryDirectory() as tmp_dir:
            df_path = Path(tmp_dir) / f'{prefix}eval_df.csv'
            eval_df.to_csv(df_path, index=False)
            mlflow.log_artifact(str(df_path))

        if mlflow_log:
            mlflow.log_metric(f'{prefix}max_sp', eval_df['sp'].iloc[sp_max_idx])
            mlflow.log_metric(f'{prefix}max_sp_threshold', eval_df['thresholds'].iloc[sp_max_idx])
            mlflow.log_metric(f'{prefix}max_sp_fpr', eval_df['fpr'].iloc[sp_max_idx])
            mlflow.log_metric(f'{prefix}max_sp_tpr', eval_df['tpr'].iloc[sp_max_idx])
            mlflow.log_metric(f'{prefix}max_sp_acc', eval_df['acc'].iloc[sp_max_idx])
            roc_auc = np.trapezoid(eval_df['tpr'].values, eval_df['fpr'].values)
            mlflow.log_metric(f'{prefix}roc_auc', roc_auc)

        metrics['max_sp'] = eval_df['sp'].iloc[sp_max_idx]
        metrics['max_sp_fpr'] = eval_df['fpr'].iloc[sp_max_idx]
        metrics['max_sp_tpr'] = eval_df['tpr'].iloc[sp_max_idx]
        metrics['max_sp_acc'] = eval_df['acc'].iloc[sp_max_idx]
        metrics['max_sp_threshold'] = eval_df['thresholds'].iloc[sp_max_idx]
        metrics['roc_auc'] = np.trapezoid(
            eval_df['tpr'].values,
            eval_df['fpr'].values
        )

        if mlflow_log:
            roc_curve_artifact = f'{prefix}roc_curve.html'
            fig = px.line(
                eval_df.sort_values('fpr'),
                x='fpr',
                y='tpr',
            )
            fig.update_layout(
                title=f'ROC Curve (AUC {metrics["roc_auc"]:.2f})',
                xaxis_title='False Positive Rate',
                yaxis_title='True Positive Rate'
            )
            mlflow.log_figure(fig, roc_curve_artifact)

        if mlflow_log:
            tpr_fpr_artifact = f'{prefix}tpr_fpr.html'
            fig = px.line(
                eval_df.sort_values('thresholds'),
                x='thresholds',
                y=['tpr', 'fpr'],
            )
            fig.update_layout(
                title='TPR and FPR vs Thresholds',
                xaxis_title='Thresholds',
                yaxis_title='Rate',
                legend_title='Rate Type'
            )
            mlflow.log_figure(fig, tpr_fpr_artifact)

        return metrics


class TrainingJob(MLFlowLoggedJob):
    db_path: Path
    train_query: str
    dims: types.DimsType
    val_query: str | None = None
    test_query: str | None = None
    predict_query: str | None = None
    label_col: str | None = 'label'
    activation: types.ActivationType = 'relu'
    batch_size: types.BatchSizeType = 32
    run_id: types.MLFlowRunId = None
    name: str = 'MLP Training Job'
    accelerator: types.AcceleratorType = 'cpu'
    patience: types.PatienceType = 10
    checkpoints_dir: types.CheckpointsDirType = Path('checkpoints/')
    max_epochs: types.MaxEpochsType = 3

    def to_mlflow(self,
                  nested: bool = False,
                  tags: List[str] = [],
                  extra_tags: Dict[str, Any] = {}) -> str:
        extra_tags['model'] = 'MLP'
        return super().to_mlflow(nested=nested,
                                 tags=tags,
                                 extra_tags=extra_tags)

    def exec(self,
             tmp_dir: Path,
             experiment_name: str,
             tracking_uri: str | None = None):

        exec_start = datetime.now(timezone.utc).timestamp()
        mlflow.log_metric('exec_start', exec_start)
        datamodule = MLPDataset(
            db_path=self.db_path,
            train_query=self.train_query,
            val_query=self.val_query,
            test_query=self.test_query,
            predict_query=self.predict_query,
            label_cols=self.label_col,
            batch_size=self.batch_size)
        datamodule.log_to_mlflow()
        class_weights = datamodule.get_class_weights(
            how='balanced'
        )
        mlflow.log_param("class_weights", class_weights)
        model = MLP(dims=self.dims,
                    class_weights=class_weights,
                    activation=self.activation)
        sample_X, _ = datamodule.get_df_from_query(self.train_query, limit=10)
        with torch.no_grad():
            model.eval()
            output = model(sample_X.to_torch())
            signature = infer_signature(
                model_input=sample_X.to_pandas(
                    use_pyarrow_extension_array=True),
                model_output=output.numpy()  # Convert to numpy for signature
            )
        model.train()
        logging.info('Model initialized and example input processed.')
        logging.info('Data module created from datasets.')

        logger = MLFlowLogger(
            experiment_name=experiment_name,
            run_name=self.name,
            tracking_uri=tracking_uri,
            run_id=self.run_id
        )

        checkpoint = ModelCheckpoint(
            monitor="val_max_sp",  # Monitor a validation metric
            dirpath=self.checkpoints_dir,  # Directory to save checkpoints
            filename='best-model-{epoch:02d}-{val_max_sp:.2f}',
            save_top_k=3,
            mode="min",  # Save based on minimum validation loss,
            save_on_train_epoch_end=False
        )
        callbacks = [
            EarlyStopping(
                monitor="val_max_sp",
                patience=self.patience,
                mode="min"
            ),
            checkpoint,
        ]

        trainer = L.Trainer(
            max_epochs=self.max_epochs,
            accelerator=self.accelerator,
            devices=1,
            logger=logger,
            callbacks=callbacks,
            enable_progress_bar=False,
        )
        logging.info('Starting training process...')
        fit_start = datetime.now(timezone.utc)
        mlflow.log_metric('fit_start', fit_start.timestamp())
        trainer.fit(model, datamodule=datamodule)
        fit_end = datetime.now(timezone.utc)
        mlflow.log_metric('fit_end', fit_end.timestamp())
        mlflow.log_metric(
            "fit_duration", (fit_end - fit_start).total_seconds())
        logging.info('Training completed.')

        best_model = MLP.load_from_checkpoint(
            checkpoint.best_model_path
        )
        log_path = tmp_dir / 'model.ckpt'
        shutil.copy(checkpoint.best_model_path, log_path)
        mlflow.log_artifact(log_path)
        mlflow.pytorch.log_model(
            pytorch_model=best_model,
            name="ml_model",
            signature=signature,
        )
        onnx_path = tmp_dir / 'model.onnx'
        best_model.to_onnx(onnx_path, export_params=True)
        mlflow.log_artifact(str(onnx_path))
        logging.info('Training completed and model logged to MLFlow.')
        shutil.rmtree(str(self.checkpoints_dir))

        logging.info('Evaluating best model on train dataset.')
        train_X, train_y = datamodule.train_df()
        model.evaluate_on_data(
            X=train_X,
            y=train_y,
            prefix='train',
            mlflow_log=True
        )
        del train_X, train_y  # Free memory

        if self.val_query:
            logging.info('Evaluating best model on validation dataset.')
            val_X, val_y = datamodule.val_df()
            model.evaluate_on_data(
                X=val_X,
                y=val_y,
                prefix='val',
                mlflow_log=True
            )
            del val_X, val_y  # Free memory

        if self.test_query:
            logging.info('Evaluating best model on test dataset.')
            test_X, test_y = datamodule.test_df()
            model.evaluate_on_data(
                X=test_X,
                y=test_y,
                prefix='test',
                mlflow_log=True
            )
            del test_X, test_y  # Free memory

        if self.predict_query:
            logging.info('Evaluating best model on prediction dataset.')
            predict_X, predict_y = datamodule.predict_df()
            model.evaluate_on_data(
                X=predict_X,
                y=predict_y,
                prefix='predict',
                mlflow_log=True
            )
            del predict_X, predict_y  # Free memory

        end_start = datetime.now(timezone.utc).timestamp()
        mlflow.log_metric('exec_end', end_start)
        mlflow.log_metric("exec_duration", end_start - exec_start)

    def as_metric_dict(self) -> Dict[str, Any]:
        """
        Converts the metrics of the training job to a dictionary format.
        """
        metric_dict = {
            'run_id': self.run_id,
            **self.metrics
        }
        metric_dict.update(self.tags)
        return metric_dict

    @staticmethod
    def get_metrics_df(
        jobs: List['TrainingJob']
    ) -> Tuple[pd.DataFrame, Set[str]]:
        """
        Collects metrics from a list of TrainingJob instances and returns a DataFrame.
        """
        metric_names = set()
        data = list()
        for job in jobs:
            for metric_name in job.metrics.keys():
                metric_names.add(metric_name)
            job_data = job.as_metric_dict()
            data.append(job_data)
        return pd.DataFrame.from_records(data), metric_names


app = typer.Typer(
    name='mlp',
    help='Utility for training MLP models on electron classification data.'
)


@app.command(
    help='Create a training run for an MLP model.'
)
def create_training(
    db_path: Path,
    train_query: str,
    dims: types.DimsType,
    val_query: str | None = None,
    test_query: str | None = None,
    predict_query: str | None = None,
    label_col: str | None = TrainingJob.model_fields['label_col'].default,
    activation: types.ActivationType = TrainingJob.model_fields['activation'].default,
    batch_size: types.BatchSizeType = TrainingJob.model_fields['batch_size'].default,
    name: str = TrainingJob.model_fields['name'].default,
    accelerator: types.AcceleratorType = TrainingJob.model_fields['accelerator'].default,
    patience: types.PatienceType = TrainingJob.model_fields['patience'].default,
    checkpoints_dir: types.CheckpointsDirType = TrainingJob.model_fields[
        'checkpoints_dir'].default,
    max_epochs: types.MaxEpochsType = TrainingJob.model_fields['max_epochs'].default,
    tracking_uri: types.TrackingUriType = None,
    experiment_name: types.ExperimentNameType = 'boosted-lorenzetti',
) -> str:

    set_logger()
    logging.debug('Setting MLFlow tracking URI and experiment name.')

    if tracking_uri is None or not tracking_uri:
        tracking_uri = mlflow.get_tracking_uri()
    mlflow.set_tracking_uri(tracking_uri)
    mlflow.set_experiment(experiment_name)

    job = TrainingJob(
        db_path=db_path,
        train_query=train_query,
        dims=dims,
        val_query=val_query,
        test_query=test_query,
        predict_query=predict_query,
        label_col=label_col,
        activation=activation,
        batch_size=batch_size,
        name=name,
        accelerator=accelerator,
        patience=patience,
        checkpoints_dir=checkpoints_dir,
        max_epochs=max_epochs
    )

    run_id = job.to_mlflow()
    logging.info(f'Created training job with run ID: {run_id}')

    return run_id


@app.command(
    help='Train an MLP model on ingested data.'
)
def run_training(
    run_ids: List[str],
    tracking_uri: types.TrackingUriType = None,
    experiment_name: types.ExperimentNameType = 'boosted-lorenzetti',
):
    set_logger()
    logging.debug(
        f'Tracking URI: {tracking_uri}, Experiment Name: {experiment_name}')

    if tracking_uri is None or not tracking_uri:
        tracking_uri = mlflow.get_tracking_uri()
    mlflow.set_tracking_uri(tracking_uri)
    mlflow.set_experiment(experiment_name)

    if isinstance(run_ids, str):
        run_ids = [run_ids]

    for run_id in run_ids:
        logging.info(f'Running training job with run ID: {run_id}')
        job = TrainingJob.from_mlflow(run_id)
        job.execute(experiment_name=experiment_name,
                    tracking_uri=tracking_uri)


class KFoldTrainingJob(MLFlowLoggedJob):
    db_path: Path
    table_name: str
    dims: types.DimsType
    best_metric: types.BestMetricType
    best_metric_mode: types.BestMetricModeType
    rings_col: str = 'rings'
    label_col: str = 'label'
    fold_col: str = 'fold'
    activation: types.ActivationType = TrainingJob.model_fields['activation'].default
    batch_size: types.BatchSizeType = TrainingJob.model_fields['batch_size'].default
    inits: types.InitsType = 5
    folds: types.FoldType = 5
    run_id: types.MLFlowRunId = None
    name: str = 'MLP K-Fold Training Job'
    accelerator: types.AcceleratorType = TrainingJob.model_fields['accelerator'].default
    patience: types.PatienceType = TrainingJob.model_fields['patience'].default
    checkpoints_dir: types.CheckpointsDirType = TrainingJob.model_fields[
        'checkpoints_dir'].default
    max_epochs: types.MaxEpochsType = TrainingJob.model_fields['max_epochs'].default

    def get_val_query(self, val_fold: int) -> str:
        """
        Generates the validation query for a specific fold.
        """
        query_template = "SELECT {feature_cols_str}, {label_col} FROM {table_name} WHERE {fold_col} = {fold} AND {fold_col} >= 0;"
        feature_cols_str = ', '.join(
            [f'{self.rings_col}[{i+1}]' for i in range(N_RINGS)])
        return query_template.format(
            feature_cols_str=feature_cols_str,
            label_col=self.label_col,
            table_name=self.table_name,
            fold_col=self.fold_col,
            fold=val_fold
        )

    def get_train_query(self, val_fold: int) -> str:
        """
        Generates the training query for a specific fold.
        """
        query_template = "SELECT {feature_cols_str}, {label_col} FROM {table_name} WHERE {fold_col} != {fold};"
        feature_cols_str = ', '.join(
            [f'{self.rings_col}[{i+1}]' for i in range(N_RINGS)])
        return query_template.format(
            feature_cols_str=feature_cols_str,
            label_col=self.label_col,
            table_name=self.table_name,
            fold_col=self.fold_col,
            fold=val_fold
        )

    def get_test_query(self) -> str:
        """
        Generates the test query for a specific fold.
        """
        query_template = "SELECT {feature_cols_str}, {label_col} FROM {table_name};"
        feature_cols_str = ', '.join(
            [f'{self.rings_col}[{i+1}]' for i in range(N_RINGS)])
        return query_template.format(
            feature_cols_str=feature_cols_str,
            label_col=self.label_col,
            table_name=self.table_name
        )

    @contextmanager
    def to_mlflow_context(self,
                          nested: bool = False,
                          tags: List[str] = [],
                          extra_tags: Dict[str, Any] = {}):
        extra_tags['model'] = 'MLP'
        with super().to_mlflow_context(nested=nested, tags=tags, extra_tags=extra_tags) as run:
            logging.info(
                f'Creating K-Fold training job with run ID: {run.info.run_id}')
            for init, fold in product(range(self.inits), range(self.folds)):
<<<<<<< HEAD
                train_query = train_query_template.format(
                    feature_cols_str=feature_cols_str,
                    label_col=self.label_col,
                    table_name=self.table_name,
                    fold_col=self.fold_col,
                    fold=fold
                )
                val_query = val_query_template.format(
                    feature_cols_str=feature_cols_str,
                    label_col=self.label_col,
                    table_name=self.table_name,
                    fold_col=self.fold_col,
                    fold=fold
                )
                job_checkpoint_dir = self.checkpoints_dir / f'fold_{fold}_init_{init}'
=======
>>>>>>> feaaeb04
                training_job = TrainingJob(
                    db_path=self.db_path,
                    train_query=self.get_train_query(fold),
                    val_query=self.get_val_query(fold),
                    test_query=self.get_test_query(),
                    dims=self.dims,
                    label_col=self.label_col,
                    activation=self.activation,
                    batch_size=self.batch_size,
                    name=self.name,
                    accelerator=self.accelerator,
                    patience=self.patience,
                    checkpoints_dir=job_checkpoint_dir,
                    max_epochs=self.max_epochs
                )
                extra_tags['init'] = init
                extra_tags['fold'] = fold
                run_id = training_job.to_mlflow(
                    nested=True, tags=tags, extra_tags=extra_tags)
                logging.info(
                    f'Created child training job with run ID: {run_id}')

            logging.info(
                f'K-Fold training job with run ID: {run.info.run_id} completed.')
            yield run

    # Unable to use mlflow.entities.run.Run because it is not compatible with pydantic
    def get_children(self, experiment_name: str, tracking_uri: str | None = None) -> List[Any]:
        client = mlflow.MlflowClient(
            tracking_uri=tracking_uri
        )
        children = client.search_runs(
            experiment_ids=[client.get_experiment_by_name(
                experiment_name).experiment_id],
            filter_string=f"tags.mlflow.parentRunId = '{self.run_id}'",
            run_view_type=mlflow.entities.ViewType.ACTIVE_ONLY,
            max_results=1000
        )
        return children

    def get_children_jobs(self, experiment_name: str, tracking_uri: str | None = None) -> List[TrainingJob]:
        """
        Retrieves child training jobs from MLFlow based on the parent run ID.
        """
        children = self.get_children(experiment_name, tracking_uri)

        children_jobs = []
        for child in children:
            child_run_id = child.info.run_id
            child_job = TrainingJob.from_mlflow(child_run_id)
            logging.info(
                f'Found child training job with: run ID - {child_run_id} - fold - {child_job.fold} - init - {child_job.init}')
            children_jobs.append(child_job)

        return children_jobs

    def log_model(self, run_id: str) -> MLP:
        """
        Logs the model from the specified run ID to MLFlow.
        """
        with self.tmp_artifact_download(run_id, 'model.ckpt') as model_ckpt_path:
            mlflow.log_artifact(str(model_ckpt_path))
            model = MLP.load_from_checkpoint(model_ckpt_path)
            model.eval()
            with torch.no_grad():
                example_output_array: torch.Tensor = model(
                    model.example_input_array)
            mlflow.pytorch.log_model(
                pytorch_model=model,
                name="model",
                signature=infer_signature(
                    model_input=model.example_input_array.numpy(),
                    model_output=example_output_array.numpy()
                )
            )

        return model

    def evaluate_best_model(self,
                            model: MLP,
                            val_fold: int):

        dataset = MLPDataset(
            db_path=self.db_path,
            train_query=self.get_train_query(val_fold),
            val_query=self.get_val_query(val_fold),
            test_query=self.get_test_query(),
            label_cols=self.label_col,
            batch_size=self.batch_size
        )

        logging.info('Evaluating best model on train dataset.')
        train_X, train_y = dataset.train_df()
        model.evaluate_on_data(
            X=train_X,
            y=train_y,
            prefix='train',
            mlflow_log=True
        )

        logging.info('Evaluating best model on validation dataset.')
        val_X, val_y = dataset.val_df()
        model.evaluate_on_data(
            X=val_X,
            y=val_y,
            prefix='val',
            mlflow_log=True
        )

        logging.info('Evaluating best model on test dataset.')
        test_X, test_y = dataset.test_df()
        model.evaluate_on_data(
            X=test_X,
            y=test_y,
            prefix='test',
            mlflow_log=True
        )

    def exec(self, tmp_dir: Path,
             experiment_name: str,
             tracking_uri: str | None,
             force: Literal['all', 'error'] | None = None):

        exec_start = datetime.now(timezone.utc).timestamp()
        mlflow.log_metric('exec_start', exec_start)
        logging.info(
            f'Starting K-Fold training job with run ID: {self.run_id} in experiment: {experiment_name}')
        children = self.get_children(experiment_name, tracking_uri)
        if not children:
            raise RuntimeError('No child training jobs found.')

        children_jobs = []

        for child in children:
            child_run_id = child.info.run_id
            child_job = TrainingJob.from_mlflow(child_run_id)
            logging.info(
                f'Running child training job with: run ID - {child_run_id} - fold - {child_job.tags["fold"]} - init - {child_job.tags["init"]}')
            child_job.execute(experiment_name=experiment_name,
                              tracking_uri=tracking_uri,
                              nested=True,
                              force=force)
            children_jobs.append(child_job)
        job_metrics_df_artifact = 'job_metrics.csv'
        if self.artifact_exists(job_metrics_df_artifact):
            job_metrics_df = self.load_csv_artifact(job_metrics_df_artifact).sort_values('fold')
            logging.info(
                'Job metrics already exist, skipping metrics calculation.')
        else:
            job_metrics_df, metric_names = TrainingJob.get_metrics_df(
                children_jobs)
            job_metrics_df.sort_values('fold', inplace=True)
            job_metrics_df_path = tmp_dir / job_metrics_df_artifact
            job_metrics_df.to_csv(job_metrics_df_path, index=False)
            mlflow.log_artifact(str(job_metrics_df_path))

        if self.best_metric_mode == 'min':
            best_idx = job_metrics_df[self.best_metric].idxmin()
        elif self.best_metric_mode == 'max':
            best_idx = job_metrics_df[self.best_metric].idxmax()
        else:
            raise ValueError(
                f'Unsupported best metric mode: {self.best_metric_mode}')

        best_metrics = job_metrics_df.loc[best_idx]
        mlflow.log_param("best_job_run_id", best_metrics['run_id'])
        mlflow.log_param("best_job_fold", best_metrics['fold'])
        mlflow.log_param("best_job_init", best_metrics['init'])

        logging.info(
            f'Best job found: run ID - {best_metrics["run_id"]} - fold - {best_metrics["fold"]} - init - {best_metrics["init"]}')

        aggregation_dict = dict()
        for metric in metric_names:
            aggregation_dict[f'{metric}_mean'] = pd.NamedAgg(
                column=metric, aggfunc='mean')
            aggregation_dict[f'{metric}_std'] = pd.NamedAgg(
                column=metric, aggfunc='std')
            aggregation_dict[f'{metric}_min'] = pd.NamedAgg(
                column=metric, aggfunc='min')
            aggregation_dict[f'{metric}_max'] = pd.NamedAgg(
                column=metric, aggfunc='max')
            aggregation_dict[f'{metric}_median'] = pd.NamedAgg(
                column=metric, aggfunc='median')
        aggregated_metrics = job_metrics_df \
            .groupby('fold').agg(**aggregation_dict) \
            .reset_index() \
            .melt(id_vars='fold',
                  var_name='metric')

        aggrgated_metrics_artifact = 'aggregated_metrics.csv'
        if self.artifact_exists(aggrgated_metrics_artifact):
            aggregated_metrics = self.load_csv_artifact(
                aggrgated_metrics_artifact)
            logging.info(
                'Aggregated metrics already exist, skipping aggregation.')
        else:
            aggregated_metrics_path = tmp_dir / aggrgated_metrics_artifact
            aggregated_metrics.to_csv(aggregated_metrics_path, index=False)
            mlflow.log_artifact(str(aggregated_metrics_path))

        box_plot_artifact = f'{self.best_metric}_box_plot.html'
        if not self.artifact_exists(box_plot_artifact):
            best_metric_label = self.best_metric.replace('_', ' ').capitalize()
            fig = px.box(job_metrics_df, x="fold", y=self.best_metric)
            fig.update_layout(
                title=f'K-Fold {best_metric_label} Distribution',
                xaxis_title='Fold',
                yaxis_title=best_metric_label
            )
            fig.add_hline(y=best_metrics[self.best_metric],
                          line_dash="dash",
                          line_color="red",
                          annotation_text='Best',
                          annotation_position="top left")
            mlflow.log_figure(fig, box_plot_artifact)

        if not self.artifact_exists('model.onnx'):
            self.copy_artifact(best_metrics['run_id'],
                               'model.onnx',
                               dst='model.onnx')

        if not self.artifact_exists('model.ckpt'):
            model = self.log_model(best_metrics['run_id'])
            self.evaluate_best_model(model, val_fold=best_metrics['fold'])

        logging.info('K-Fold training jobs completed and logged to MLFlow.')
        exec_end = datetime.now(timezone.utc).timestamp()
        mlflow.log_metric('exec_end', exec_end)
        mlflow.log_metric("exec_duration", exec_end - exec_start)


DatasetPathType = Annotated[
    Path,
    typer.Argument(
        help='Path to the dataset file.'
    )
]


@app.command(
    help='Create a K-Fold training run for an MLP model.'
)
def create_kfold(
    dims: types.DimsType,
    db_path: Annotated[Path, typer.Option(
        help='Path to the DuckDB database file.'
    )],
    table_name: Annotated[str, typer.Option(
        help='Name of the DuckDB table containing the dataset.'
    )],
    best_metric: types.BestMetricType,
    best_metric_mode: types.BestMetricModeType,
    rings_col: str = KFoldTrainingJob.model_fields['rings_col'].default,
    label_col: str = KFoldTrainingJob.model_fields['label_col'].default,
    fold_col: str = KFoldTrainingJob.model_fields['fold_col'].default,
    activation: types.ActivationType = KFoldTrainingJob.model_fields['activation'].default,
    batch_size: types.BatchSizeType = KFoldTrainingJob.model_fields['batch_size'].default,
    inits: types.InitsType = KFoldTrainingJob.model_fields['inits'].default,
    folds: types.FoldType = KFoldTrainingJob.model_fields['folds'].default,
    name: str = KFoldTrainingJob.model_fields['name'].default,
    accelerator: types.AcceleratorType = KFoldTrainingJob.model_fields['accelerator'].default,
    patience: types.PatienceType = KFoldTrainingJob.model_fields['patience'].default,
    checkpoints_dir: types.CheckpointsDirType = KFoldTrainingJob.model_fields[
        'checkpoints_dir'].default,
    max_epochs: types.MaxEpochsType = KFoldTrainingJob.model_fields['max_epochs'].default,
    tracking_uri: types.TrackingUriType = None,
    experiment_name: types.ExperimentNameType = 'boosted-lorenzetti',

) -> str:

    set_logger()
    logging.debug('Setting MLFlow tracking URI and experiment name.')

    if tracking_uri is None or not tracking_uri:
        tracking_uri = mlflow.get_tracking_uri()
    mlflow.set_tracking_uri(tracking_uri)
    mlflow.set_experiment(experiment_name)

    job = KFoldTrainingJob(
        db_path=db_path,
        table_name=table_name,
        dims=dims,
        best_metric=best_metric,
        best_metric_mode=best_metric_mode,
        rings_col=rings_col,
        label_col=label_col,
        fold_col=fold_col,
        activation=activation,
        batch_size=batch_size,
        inits=inits,
        folds=folds,
        name=name,
        accelerator=accelerator,
        patience=patience,
        checkpoints_dir=checkpoints_dir,
        max_epochs=max_epochs
    )

    run_id = job.to_mlflow()
    logging.info(f'Created K-Fold training job with run ID: {run_id}')

    return run_id


@app.command(
    help='Train an MLP model using K-Fold cross-validation.'
)
def run_kfold(
    run_id: str,
    tracking_uri: types.TrackingUriType = None,
    experiment_name: types.ExperimentNameType = 'boosted-lorenzetti',
    force: str | None = None
):
    set_logger()
    logging.info(f'Running K-Fold training job with run ID: {run_id}')
    logging.debug(
        f'Tracking URI: {tracking_uri}, Experiment Name: {experiment_name}')

    if tracking_uri is None or not tracking_uri:
        tracking_uri = mlflow.get_tracking_uri()
    mlflow.set_tracking_uri(tracking_uri)
    mlflow.set_experiment(experiment_name)

    job = KFoldTrainingJob.from_mlflow(run_id)

    job.execute(experiment_name=experiment_name,
                tracking_uri=tracking_uri,
                force=force)<|MERGE_RESOLUTION|>--- conflicted
+++ resolved
@@ -630,24 +630,6 @@
             logging.info(
                 f'Creating K-Fold training job with run ID: {run.info.run_id}')
             for init, fold in product(range(self.inits), range(self.folds)):
-<<<<<<< HEAD
-                train_query = train_query_template.format(
-                    feature_cols_str=feature_cols_str,
-                    label_col=self.label_col,
-                    table_name=self.table_name,
-                    fold_col=self.fold_col,
-                    fold=fold
-                )
-                val_query = val_query_template.format(
-                    feature_cols_str=feature_cols_str,
-                    label_col=self.label_col,
-                    table_name=self.table_name,
-                    fold_col=self.fold_col,
-                    fold=fold
-                )
-                job_checkpoint_dir = self.checkpoints_dir / f'fold_{fold}_init_{init}'
-=======
->>>>>>> feaaeb04
                 training_job = TrainingJob(
                     db_path=self.db_path,
                     train_query=self.get_train_query(fold),
